--- conflicted
+++ resolved
@@ -9,9 +9,6 @@
         super().__init__(item_field, field_representation)
 
     def predict(self, item: Content, ratings: pd.DataFrame, items_directory: str):
-<<<<<<< HEAD
-        return 0
-=======
         """
         1) Goes into items_directory and for each item takes the values corresponding to the field_representation
         of the item_field. For example, if item_field == "Plot" and field_representation == "Document embedding",
@@ -28,5 +25,4 @@
         Returns:
              ----- similarity (float): The similarity between the item and the other items
         """
-        pass
->>>>>>> bbb42eaf
+        pass