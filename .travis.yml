--- conflicted
+++ resolved
@@ -8,30 +8,6 @@
 services:
   - docker
 
-<<<<<<< HEAD
-before_install:
-  - docker pull rbarile17/py_cb_recsys
-  - docker run -d -p 127.0.0.1:80:4567 rbarile17/py_cb_recsys /bin/sh -c "cd /root/py_cb_recsys; bundle exec foreman start;"
-#  - python --version
-#  - export PYTHONPATH=$PYTHONPATH:$(pwd)
-#  - pip install -U pip
-
-install:
-#- pip install numpy
-#- pip install wheel
-#- pip install gensim
-#- pip install nltk
-#- pip install babelpy
-#- pip install mysql
-#- pip install mysql-connector-python
-
-script:
-#  - cd test
-#  - python -m unittest
-  - docker run -it --rm python:rc Python 3.8; python -m unittest
-after_success:
- - codecov # submit coverage
-=======
 before-script:
   - pip install coveralls
 
@@ -47,6 +23,5 @@
 after-success:
   - coveralls
   
->>>>>>> e8629909
 git:
   depth: false