<<<<<<< HEAD
from typing import List

from offline.content_analyzer.field_content_production_technique import EmbeddingSource
import gensim.downloader as downloader
import numpy as np

=======
from src.offline.content_analyzer.field_content_production_technique import EmbeddingSource
>>>>>>> 6a4e7917

class BinaryFile(EmbeddingSource):
    """
    Class that implements the abstract class EmbeddingSource.
    This class loads the embeddings from a binary file.

    Attributes:
        file_path (str): Path for the binary file containing the embeddings
    """

    def __init__(self, file_path: str):
        super().__init__()
        self.__file_path: str = file_path
        self.__model = None

    def load(self, text: str):
        """
        Function that loads the embeddings from the file.

        Returns:
            The loaded embedding
        """

        words = text.split(" ")

        embedding_matrix = np.ndarray(shape=(len(text, )))

        for i, word in enumerate(words):
            embedding_matrix[i, :] = self.__model[word]


class GensimDownloader(EmbeddingSource):
    """
    Class that implements the abstract class EmbeddingSource.
    This class loads the embeddings from a binary file.

    Attributes:
        model_name:
    """

    def __init__(self, model_name: str):
        super().__init__()
        self.__model_name = model_name
        self.__model = downloader.load(self.__model_name).wv

    def load(self, text: str):
        """
        Function that loads the embeddings from the file.

        Returns:
            Embedding matrix, one row for each vector in text
        """

        words = text.split(" ")

        embedding_matrix = np.ndarray(shape=(len(text, )))

        for i, word in enumerate(words):
            embedding_matrix[i, :] = self.__model[word]

# your embedding source<|MERGE_RESOLUTION|>--- conflicted
+++ resolved
@@ -1,13 +1,4 @@
-<<<<<<< HEAD
-from typing import List
-
-from offline.content_analyzer.field_content_production_technique import EmbeddingSource
-import gensim.downloader as downloader
-import numpy as np
-
-=======
 from src.offline.content_analyzer.field_content_production_technique import EmbeddingSource
->>>>>>> 6a4e7917
 
 class BinaryFile(EmbeddingSource):
     """
@@ -17,55 +8,17 @@
     Attributes:
         file_path (str): Path for the binary file containing the embeddings
     """
-
     def __init__(self, file_path: str):
         super().__init__()
         self.__file_path: str = file_path
-        self.__model = None
 
-    def load(self, text: str):
+    def load(self):
         """
         Function that loads the embeddings from the file.
 
         Returns:
             The loaded embedding
         """
-
-        words = text.split(" ")
-
-        embedding_matrix = np.ndarray(shape=(len(text, )))
-
-        for i, word in enumerate(words):
-            embedding_matrix[i, :] = self.__model[word]
-
-
-class GensimDownloader(EmbeddingSource):
-    """
-    Class that implements the abstract class EmbeddingSource.
-    This class loads the embeddings from a binary file.
-
-    Attributes:
-        model_name:
-    """
-
-    def __init__(self, model_name: str):
-        super().__init__()
-        self.__model_name = model_name
-        self.__model = downloader.load(self.__model_name).wv
-
-    def load(self, text: str):
-        """
-        Function that loads the embeddings from the file.
-
-        Returns:
-            Embedding matrix, one row for each vector in text
-        """
-
-        words = text.split(" ")
-
-        embedding_matrix = np.ndarray(shape=(len(text, )))
-
-        for i, word in enumerate(words):
-            embedding_matrix[i, :] = self.__model[word]
+        print("loading pre-trained embedding stored in this binary file")
 
 # your embedding source