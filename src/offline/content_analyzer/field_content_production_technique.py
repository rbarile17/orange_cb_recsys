from abc import ABC, abstractmethod
from enum import Enum
from typing import List

import numpy as np
<<<<<<< HEAD
from src.offline.content_analyzer.content_representation.content_field \
    import EmbeddingField, FeaturesBagField, FieldRepresentation, GraphField
from src.offline.memory_interfaces.memory_interfaces import InformationInterface
=======
from offline.content_analyzer.content_representation.content_field import EmbeddingField, FeaturesBagField
from src.offline.memory_interfaces.memory_interfaces import InformationInterface, TextInterface
>>>>>>> 45b01679


class FieldContentProductionTechnique(ABC):
    """
    Abstract class that generalize the technique to use for producing the semantic description
    of a content's field's representation
    """
    def __init__(self):
        pass

    @abstractmethod
<<<<<<< HEAD
    def produce_content(self, field_data) -> FieldRepresentation:
        """

        Args:
            field_data: input for the complex representation production

        Returns:
            FieldRepresentation: an instance of FieldRepresentation,
                 the particular type of representation depends from the technique
        """
=======
    def produce_content(self, field_representation_name: str, field_data, **kwargs):
>>>>>>> 45b01679
        pass


class FieldToGraph(FieldContentProductionTechnique):
    """
    Abstract class that generalize techniques
    that uses ontologies or LOD for producing the semantic description
    """
    @abstractmethod
<<<<<<< HEAD
    def produce_content(self, field_data) -> GraphField:
=======
    def produce_content(self, field_representation_name: str, field_data, **kwargs):
>>>>>>> 45b01679
        pass


class TfIdfTechnique(FieldContentProductionTechnique):
    """
    Class that produce a Bag of words with tf-idf metric
    Args:
        memory_interface (InformationInterface):
            the memory interface where all of the collection's terms are stored,
            useful for frequency calc
    """
<<<<<<< HEAD
    def __init__(self, memory_interface: InformationInterface):
=======
    def __init__(self, memory_interface: TextInterface):
        self.__memory_interface = memory_interface
>>>>>>> 45b01679
        super().__init__()
        self.__memory_interface = memory_interface

<<<<<<< HEAD
    def produce_content(self, field_data) -> FeaturesBagField:
        print("Creating bag of words")
=======
    def produce_content(self, field_representation_name: str, field_data, **kwargs):
        return FeaturesBagField(self.__memory_interface.get_tf_idf(field_data, kwargs["field_name"], kwargs["item_id"]))
>>>>>>> 45b01679


class EntityLinking(FieldContentProductionTechnique):
    """
    Abstract class that generalize implementations
    that uses entity linking for producing the semantic description
    """
    @abstractmethod
<<<<<<< HEAD
    def produce_content(self, field_data) -> FeaturesBagField:
=======
    def produce_content(self, field_representation_name: str, field_data, **kwargs):
>>>>>>> 45b01679
        pass


class Granularity(Enum):
    """
    Enumeration whose elements are the possible units
    respect to which combine for generating an embedding.
    """
    WORD = 1
    SENTENCE = 2
    DOC = 3


class CombiningTechnique(ABC):
    """
    Class that generalizes the modality in which previously learned embeddings will be
    combined to produce a semantic description.
    """
    def __init__(self):
        pass

    @abstractmethod
    def combine(self, embedding_matrix: np.ndarray):
        """
        Combine ,in a way specified in the implementations,
        the row of the input matrix

        Args:
            embedding_matrix: matrix whose rows will be combined

        Returns:

        """
        pass


class EmbeddingSource(ABC):
    """
    General class whose purpose is to
    store the loaded pre-trained embeddings model and
    extract from it specified words

    Args:
        self.__model: embeddings model loaded from source
    """
    def __init__(self):
        self.__model = None

    def load(self, text: str) -> np.ndarray:
        """
        Function that extract from the embeddings model
        the vectors of thw words contained in text

        Args:
            text (str): contains words of which vectors will be extracted

        Returns:
            np.ndarray: bi-dimensional numpy vector,
                each row is a term vector
        """
        words = text.split(" ")
        embedding_matrix = np.ndarray(shape=(len(words), self.get_vector_size()))

        for i, word in enumerate(words):
            embedding_matrix[i, :] = self.__model[word]

        return embedding_matrix

    def set_model(self, model):
        self.__model = model

    def get_vector_size(self) -> int:
        return self.__model.vector_size


class SentenceDetectionTechnique(ABC):
    """
    Abstract class that generalizes implementation of
    techniques used to divide a text in sentences
    """
    def __init__(self):
        pass

    @abstractmethod
    def detect_sentences(self, text: str) -> List[str]:
        """
        Divide the input text in a list of sentences

        Args:
            text (str): text that will be divided

        Returns:
            List<str>: list of sentences
        """
        pass


class EmbeddingTechnique(FieldContentProductionTechnique):
    """
    Class that can be used to combine different embeddings coming to various sources
    in order to produce the semantic description.

    Args:
        combining_technique (CombiningTechnique): The technique that will be used
        for combining the embeddings.
        embedding_source (EmbeddingSource):
            Source from which extract the embeddings vectors for the words in field_data.
        sentence_detection (SentenceDetectionTechnique): technique that wil lbe use to divide
            the text in sentences if the granularity specified is SENTENCE
        granularity (Granularity): It can assume three values,
            depending on whether framework user want
            to combine relatively to words, phrases or documents.
    """
    def __init__(self, combining_technique: CombiningTechnique,
                 embedding_source: EmbeddingSource,
                 sentence_detection: SentenceDetectionTechnique,
                 granularity: Granularity):
        super().__init__()
        self.__combining_technique: CombiningTechnique = combining_technique
        self.__embedding_source: EmbeddingSource = embedding_source
        self.__sentence_detection: SentenceDetectionTechnique = sentence_detection
        self.__granularity: Granularity = granularity

<<<<<<< HEAD
    def produce_content(self, field_data) -> np.ndarray:
=======
    def produce_content(self, field_representation_name: str, field_data, **kwargs):
>>>>>>> 45b01679
        """
        Method that builds the semantic content starting from the embeddings contained in
        field_data.
        Args:
            field_representation_name:
            field_data: The terms whose embeddings will be combined.

        Returns:
            np.ndarray:
                mono-dimensional array for DOC embedding
                bi-dimensional array for SENTENCE and WORD embedding
        """

        if self.__granularity == Granularity.WORD:
            doc_matrix = self.__embedding_source.load(field_data)
            return EmbeddingField("Embedding", doc_matrix)
        if self.__granularity == Granularity.SENTENCE:
            sentences = self.__sentence_detection.detect_sentences(field_data)
            sentences_embeddings = np.ndarray(shape=(len(sentences),
                                                     self.__embedding_source.get_vector_size()))
            for i, sentence in enumerate(sentences):
                sentence_matrix = self.__embedding_source.load(sentence)
                sentences_embeddings[i, :] = self.__combining_technique.combine(sentence_matrix)

            return sentences_embeddings
        if self.__granularity == Granularity.DOC:
            doc_matrix = self.__embedding_source.load(field_data)
            return self.__combining_technique.combine(doc_matrix)<|MERGE_RESOLUTION|>--- conflicted
+++ resolved
@@ -3,14 +3,9 @@
 from typing import List
 
 import numpy as np
-<<<<<<< HEAD
 from src.offline.content_analyzer.content_representation.content_field \
     import EmbeddingField, FeaturesBagField, FieldRepresentation, GraphField
 from src.offline.memory_interfaces.memory_interfaces import InformationInterface
-=======
-from offline.content_analyzer.content_representation.content_field import EmbeddingField, FeaturesBagField
-from src.offline.memory_interfaces.memory_interfaces import InformationInterface, TextInterface
->>>>>>> 45b01679
 
 
 class FieldContentProductionTechnique(ABC):
@@ -22,8 +17,7 @@
         pass
 
     @abstractmethod
-<<<<<<< HEAD
-    def produce_content(self, field_data) -> FieldRepresentation:
+    def produce_content(self, field_representation_name: str, field_data, **kwargs) -> FieldRepresentation:
         """
 
         Args:
@@ -33,10 +27,6 @@
             FieldRepresentation: an instance of FieldRepresentation,
                  the particular type of representation depends from the technique
         """
-=======
-    def produce_content(self, field_representation_name: str, field_data, **kwargs):
->>>>>>> 45b01679
-        pass
 
 
 class FieldToGraph(FieldContentProductionTechnique):
@@ -45,11 +35,7 @@
     that uses ontologies or LOD for producing the semantic description
     """
     @abstractmethod
-<<<<<<< HEAD
-    def produce_content(self, field_data) -> GraphField:
-=======
-    def produce_content(self, field_representation_name: str, field_data, **kwargs):
->>>>>>> 45b01679
+    def produce_content(self, field_representation_name: str, field_data, **kwargs) -> GraphField:
         pass
 
 
@@ -61,22 +47,12 @@
             the memory interface where all of the collection's terms are stored,
             useful for frequency calc
     """
-<<<<<<< HEAD
-    def __init__(self, memory_interface: InformationInterface):
-=======
     def __init__(self, memory_interface: TextInterface):
-        self.__memory_interface = memory_interface
->>>>>>> 45b01679
         super().__init__()
         self.__memory_interface = memory_interface
 
-<<<<<<< HEAD
-    def produce_content(self, field_data) -> FeaturesBagField:
-        print("Creating bag of words")
-=======
-    def produce_content(self, field_representation_name: str, field_data, **kwargs):
+    def produce_content(self, field_representation_name: str, field_data, **kwargs) -> FeaturesBagField:
         return FeaturesBagField(self.__memory_interface.get_tf_idf(field_data, kwargs["field_name"], kwargs["item_id"]))
->>>>>>> 45b01679
 
 
 class EntityLinking(FieldContentProductionTechnique):
@@ -85,11 +61,7 @@
     that uses entity linking for producing the semantic description
     """
     @abstractmethod
-<<<<<<< HEAD
-    def produce_content(self, field_data) -> FeaturesBagField:
-=======
-    def produce_content(self, field_representation_name: str, field_data, **kwargs):
->>>>>>> 45b01679
+    def produce_content(self, field_representation_name: str, field_data, **kwargs) -> FeaturesBagField:
         pass
 
 
@@ -114,7 +86,7 @@
     @abstractmethod
     def combine(self, embedding_matrix: np.ndarray):
         """
-        Combine ,in a way specified in the implementations,
+        Combine, in a way specified in the implementations,
         the row of the input matrix
 
         Args:
@@ -213,11 +185,7 @@
         self.__sentence_detection: SentenceDetectionTechnique = sentence_detection
         self.__granularity: Granularity = granularity
 
-<<<<<<< HEAD
-    def produce_content(self, field_data) -> np.ndarray:
-=======
-    def produce_content(self, field_representation_name: str, field_data, **kwargs):
->>>>>>> 45b01679
+    def produce_content(self, field_representation_name: str, field_data, **kwargs) -> np.ndarray:
         """
         Method that builds the semantic content starting from the embeddings contained in
         field_data.
