from src.content_analyzer.embedding_learner.embedding_learner import Word2Vec
from src.content_analyzer.information_processor.information_processor import InformationProcessor
<<<<<<< HEAD
from src.content_analyzer.memory_interfaces.memory_interfaces import InformationInterface
from gensim.test.utils import datapath
from gensim import utils
import gensim.models
=======
from src.content_analyzer.raw_information_source import RawInformationSource
>>>>>>> 3e4c19ee


class GensimWord2Vec(Word2Vec):
    """"
    Class that implements the Abstract Class Word2Vec.
    Implementation of Word2Vec using the Gensim library.
    """
    def __init__(self, source: RawInformationSource, preprocessor: InformationProcessor):
        super().__init__(source, preprocessor)

    def __str__(self):
        return "GensimWord2Vec"

    def __repr__(self):
        return "< GensimWord2Vec :" + \
<<<<<<< HEAD
               "loader = " + str(self.__loader) + \
               "preprocessor = " + str(self.__preprocessor) + " >"
=======
                "source = " + str(self.__source) + \
                "preprocessor = " + str(self.__preprocessor) + " >"
>>>>>>> 3e4c19ee

    def start_learning(self):
        """"
        Implementation of the Abstract Method start_training in the Abstract Class Word2vec.
        """
        print("learning")<|MERGE_RESOLUTION|>--- conflicted
+++ resolved
@@ -1,13 +1,6 @@
 from src.content_analyzer.embedding_learner.embedding_learner import Word2Vec
 from src.content_analyzer.information_processor.information_processor import InformationProcessor
-<<<<<<< HEAD
-from src.content_analyzer.memory_interfaces.memory_interfaces import InformationInterface
-from gensim.test.utils import datapath
-from gensim import utils
-import gensim.models
-=======
 from src.content_analyzer.raw_information_source import RawInformationSource
->>>>>>> 3e4c19ee
 
 
 class GensimWord2Vec(Word2Vec):
@@ -23,13 +16,8 @@
 
     def __repr__(self):
         return "< GensimWord2Vec :" + \
-<<<<<<< HEAD
-               "loader = " + str(self.__loader) + \
-               "preprocessor = " + str(self.__preprocessor) + " >"
-=======
                 "source = " + str(self.__source) + \
                 "preprocessor = " + str(self.__preprocessor) + " >"
->>>>>>> 3e4c19ee
 
     def start_learning(self):
         """"
